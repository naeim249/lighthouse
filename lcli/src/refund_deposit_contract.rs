--- conflicted
+++ resolved
@@ -1,11 +1,6 @@
 use clap::ArgMatches;
 use environment::Environment;
-<<<<<<< HEAD
-use eth2_testnet_config::Eth2TestnetConfig;
-use futures::compat::Future01CompatExt;
-=======
 use futures::Future;
->>>>>>> 41208d79
 use std::path::PathBuf;
 use types::EthSpec;
 use web3::{
@@ -17,104 +12,15 @@
 /// `keccak("steal()")[0..4]`
 pub const STEAL_FN_SIGNATURE: &[u8] = &[0xcf, 0x7a, 0x89, 0x65];
 
-<<<<<<< HEAD
-pub async fn run<T: EthSpec>(_env: Environment<T>, matches: &ArgMatches<'_>) -> Result<(), String> {
-    let endpoint = matches
-        .value_of("eth1-endpoint")
-        .ok_or_else(|| "eth1-endpoint not specified")?;
-=======
 pub fn run<T: EthSpec>(mut env: Environment<T>, matches: &ArgMatches) -> Result<(), String> {
     let eth1_ipc_path: PathBuf = clap_utils::parse_required(matches, "eth1-ipc")?;
     let from: Address = clap_utils::parse_required(matches, "from-address")?;
     let contract_address: Address = clap_utils::parse_required(matches, "contract-address")?;
->>>>>>> 41208d79
 
     let (_event_loop_handle, transport) =
         Ipc::new(eth1_ipc_path).map_err(|e| format!("Unable to connect to eth1 IPC: {:?}", e))?;
     let web3 = Web3::new(transport);
 
-<<<<<<< HEAD
-    let password_opt = parse_password(matches)?;
-
-    let testnet_dir = matches
-        .value_of("testnet-dir")
-        .ok_or_else(|| ())
-        .and_then(|dir| dir.parse::<PathBuf>().map_err(|_| ()))
-        .unwrap_or_else(|_| {
-            dirs::home_dir()
-                .map(|home| home.join(".lighthouse").join("testnet"))
-                .expect("should locate home directory")
-        });
-
-    let eth2_testnet_config: Eth2TestnetConfig<T> = Eth2TestnetConfig::load(testnet_dir)?;
-
-    let (_event_loop, transport) = Http::new(&endpoint).map_err(|e| {
-        format!(
-            "Failed to start HTTP transport connected to ganache: {:?}",
-            e
-        )
-    })?;
-
-    let web3 = Web3::new(transport);
-
-    // Convert from `types::Address` to `web3::types::Address`.
-    let deposit_contract = Address::from_slice(
-        eth2_testnet_config
-            .deposit_contract_address()?
-            .as_fixed_bytes(),
-    );
-
-    let from_address = web3
-        .eth()
-        .accounts()
-        .compat()
-        .await
-        .map_err(|e| format!("Failed to get accounts: {:?}", e))
-        .and_then(|accounts| {
-            accounts
-                .get(account_index)
-                .cloned()
-                .ok_or_else(|| "Insufficient accounts for deposit".to_string())
-        })?;
-
-    let from = if let Some(password) = password_opt {
-        // Unlock for only a single transaction.
-        let duration = None;
-
-        let result = web3
-            .personal()
-            .unlock_account(from_address, &password, duration)
-            .compat()
-            .await;
-        match result {
-            Ok(true) => from_address,
-            Ok(false) => return Err("Eth1 node refused to unlock account".to_string()),
-            Err(e) => return Err(format!("Eth1 unlock request failed: {:?}", e)),
-        }
-    } else {
-        from_address
-    };
-
-    let tx_request = TransactionRequest {
-        from,
-        to: Some(deposit_contract),
-        gas: Some(U256::from(400_000)),
-        gas_price: None,
-        value: Some(U256::zero()),
-        data: Some(STEAL_FN_SIGNATURE.into()),
-        nonce: None,
-        condition: None,
-    };
-
-    let tx = web3
-        .eth()
-        .send_transaction(tx_request)
-        .compat()
-        .await
-        .map_err(|e| format!("Failed to call deposit fn: {:?}", e))?;
-
-    info!("Refund transaction submitted: eth1_tx_hash: {:?}", tx);
-=======
     env.runtime().block_on(
         web3.eth()
             .send_transaction(TransactionRequest {
@@ -129,7 +35,6 @@
             })
             .map_err(|e| format!("Failed to call deposit fn: {:?}", e)),
     )?;
->>>>>>> 41208d79
 
     Ok(())
 }