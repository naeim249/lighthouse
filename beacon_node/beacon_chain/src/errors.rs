use crate::eth1_chain::Error as Eth1ChainError;
use crate::fork_choice::Error as ForkChoiceError;
use operation_pool::OpPoolError;
use ssz::DecodeError;
use ssz_types::Error as SszTypesError;
use state_processing::per_block_processing::errors::AttestationValidationError;
use state_processing::BlockProcessingError;
use state_processing::SlotProcessingError;
use std::time::Duration;
use types::*;

macro_rules! easy_from_to {
    ($from: ident, $to: ident) => {
        impl From<$from> for $to {
            fn from(e: $from) -> $to {
                $to::$from(e)
            }
        }
    };
}

#[derive(Debug, PartialEq)]
pub enum BeaconChainError {
    InsufficientValidators,
    UnableToReadSlot,
    RevertedFinalizedEpoch {
        previous_epoch: Epoch,
        new_epoch: Epoch,
    },
    SlotClockDidNotStart,
    NoStateForSlot(Slot),
    UnableToFindTargetRoot(Slot),
    BeaconStateError(BeaconStateError),
    DBInconsistent(String),
    DBError(store::Error),
    ForkChoiceError(ForkChoiceError),
    MissingBeaconBlock(Hash256),
    MissingBeaconState(Hash256),
    SlotProcessingError(SlotProcessingError),
    UnableToAdvanceState(String),
    NoStateForAttestation {
        beacon_block_root: Hash256,
    },
    CannotAttestToFutureState,
    AttestationValidationError(AttestationValidationError),
    StateSkipTooLarge {
        start_slot: Slot,
        requested_slot: Slot,
        max_task_runtime: Duration,
    },
    /// Returned when an internal check fails, indicating corrupt data.
    InvariantViolated(String),
    SszTypesError(SszTypesError),
    CanonicalHeadLockTimeout,
    AttestationCacheLockTimeout,
    ValidatorPubkeyCacheLockTimeout,
    IncorrectStateForAttestation(RelativeEpochError),
    InvalidValidatorPubkeyBytes(DecodeError),
    ValidatorPubkeyCacheIncomplete(usize),
    SignatureSetError(state_processing::signature_sets::Error),
    BlockSignatureVerifierError(state_processing::block_signature_verifier::Error),
<<<<<<< HEAD
=======
    DuplicateValidatorPublicKey,
>>>>>>> c155738e
    ValidatorPubkeyCacheFileError(String),
}

easy_from_to!(SlotProcessingError, BeaconChainError);
easy_from_to!(AttestationValidationError, BeaconChainError);
easy_from_to!(SszTypesError, BeaconChainError);

#[derive(Debug, PartialEq)]
pub enum BlockProductionError {
    UnableToGetBlockRootFromState,
    UnableToReadSlot,
    UnableToProduceAtSlot(Slot),
    SlotProcessingError(SlotProcessingError),
    BlockProcessingError(BlockProcessingError),
    Eth1ChainError(Eth1ChainError),
    BeaconStateError(BeaconStateError),
    OpPoolError(OpPoolError),
    /// The `BeaconChain` was explicitly configured _without_ a connection to eth1, therefore it
    /// cannot produce blocks.
    NoEth1ChainConnection,
}

easy_from_to!(BlockProcessingError, BlockProductionError);
easy_from_to!(BeaconStateError, BlockProductionError);
easy_from_to!(SlotProcessingError, BlockProductionError);
easy_from_to!(Eth1ChainError, BlockProductionError);<|MERGE_RESOLUTION|>--- conflicted
+++ resolved
@@ -59,10 +59,7 @@
     ValidatorPubkeyCacheIncomplete(usize),
     SignatureSetError(state_processing::signature_sets::Error),
     BlockSignatureVerifierError(state_processing::block_signature_verifier::Error),
-<<<<<<< HEAD
-=======
     DuplicateValidatorPublicKey,
->>>>>>> c155738e
     ValidatorPubkeyCacheFileError(String),
 }
 
