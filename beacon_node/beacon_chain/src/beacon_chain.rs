use crate::checkpoint::CheckPoint;
use crate::errors::{BeaconChainError as Error, BlockProductionError};
use crate::eth1_chain::{Eth1Chain, Eth1ChainBackend};
use crate::events::{EventHandler, EventKind};
use crate::fork_choice::{Error as ForkChoiceError, ForkChoice};
use crate::head_tracker::HeadTracker;
use crate::metrics;
use crate::persisted_beacon_chain::PersistedBeaconChain;
use crate::shuffling_cache::ShufflingCache;
use crate::timeout_rw_lock::TimeoutRwLock;
use crate::validator_pubkey_cache::ValidatorPubkeyCache;
use operation_pool::{OperationPool, PersistedOperationPool};
use slog::{debug, error, info, trace, warn, Logger};
use slot_clock::SlotClock;
use ssz::Encode;
use state_processing::per_block_processing::errors::{
    AttestationValidationError, AttesterSlashingValidationError, ExitValidationError,
    ProposerSlashingValidationError,
};
use state_processing::{
    common::get_indexed_attestation, per_block_processing, per_slot_processing,
    signature_sets::indexed_attestation_signature_set_from_pubkeys, BlockProcessingError,
    BlockSignatureStrategy, BlockSignatureVerifier,
};
use std::borrow::Cow;
use std::cmp::Ordering;
use std::fs;
use std::io::prelude::*;
use std::sync::Arc;
use std::time::{Duration, Instant};
use store::iter::{
    BlockRootsIterator, ReverseBlockRootIterator, ReverseStateRootIterator, StateRootsIterator,
};
use store::{Error as DBError, Migrate, StateBatch, Store};
use tree_hash::TreeHash;
use types::*;

// Text included in blocks.
// Must be 32-bytes or panic.
//
//                          |-------must be this long------|
pub const GRAFFITI: &str = "sigp/lighthouse-0.1.1-prerelease";

/// If true, everytime a block is processed the pre-state, post-state and block are written to SSZ
/// files in the temp directory.
///
/// Only useful for testing.
const WRITE_BLOCK_PROCESSING_SSZ: bool = cfg!(feature = "write_ssz_files");

/// Maximum block slot number. Block with slots bigger than this constant will NOT be processed.
const MAXIMUM_BLOCK_SLOT_NUMBER: u64 = 4_294_967_296; // 2^32

/// The time-out before failure during an operation to take a read/write RwLock on the canonical
/// head.
const HEAD_LOCK_TIMEOUT: Duration = Duration::from_secs(1);

/// The time-out before failure during an operation to take a read/write RwLock on the
/// attestation cache.
const ATTESTATION_CACHE_LOCK_TIMEOUT: Duration = Duration::from_secs(1);

/// The time-out before failure during an operation to take a read/write RwLock on the
/// validator pubkey cache.
const VALIDATOR_PUBKEY_CACHE_LOCK_TIMEOUT: Duration = Duration::from_secs(1);

pub const BEACON_CHAIN_DB_KEY: &str = "PERSISTEDBEACONCHAINPERSISTEDBEA";
pub const OP_POOL_DB_KEY: &str = "OPPOOLOPPOOLOPPOOLOPPOOLOPPOOLOP";
pub const ETH1_CACHE_DB_KEY: &str = "ETH1CACHEETH1CACHEETH1CACHEETH1C";
pub const FORK_CHOICE_DB_KEY: &str = "FORKCHOICEFORKCHOICEFORKCHOICEFO";

#[derive(Debug, PartialEq)]
pub enum BlockProcessingOutcome {
    /// Block was valid and imported into the block graph.
    Processed {
        block_root: Hash256,
    },
    InvalidSignature,
    /// The parent block was unknown.
    ParentUnknown {
        parent: Hash256,
        reference_location: &'static str,
    },
    /// The block slot is greater than the present slot.
    FutureSlot {
        present_slot: Slot,
        block_slot: Slot,
    },
    /// The block state_root does not match the generated state.
    StateRootMismatch {
        block: Hash256,
        local: Hash256,
    },
    /// The block was a genesis block, these blocks cannot be re-imported.
    GenesisBlock,
    /// The slot is finalized, no need to import.
    WouldRevertFinalizedSlot {
        block_slot: Slot,
        finalized_slot: Slot,
    },
    /// Block is already known, no need to re-import.
    BlockIsAlreadyKnown,
    /// The block slot exceeds the MAXIMUM_BLOCK_SLOT_NUMBER.
    BlockSlotLimitReached,
    /// The block could not be applied to the state, it is invalid.
    PerBlockProcessingError(BlockProcessingError),
}

#[derive(Debug, PartialEq)]
pub enum AttestationProcessingOutcome {
    Processed,
    EmptyAggregationBitfield,
    UnknownHeadBlock {
        beacon_block_root: Hash256,
    },
    /// The attestation is attesting to a state that is later than itself. (Viz., attesting to the
    /// future).
    AttestsToFutureBlock {
        block: Slot,
        attestation: Slot,
    },
    /// The slot is finalized, no need to import.
    FinalizedSlot {
        attestation: Slot,
        finalized: Slot,
    },
    FutureEpoch {
        attestation_epoch: Epoch,
        current_epoch: Epoch,
    },
    PastEpoch {
        attestation_epoch: Epoch,
        current_epoch: Epoch,
    },
    BadTargetEpoch,
    UnknownTargetRoot(Hash256),
    InvalidSignature,
    NoCommitteeForSlotAndIndex {
        slot: Slot,
        index: CommitteeIndex,
    },
    Invalid(AttestationValidationError),
}

pub struct HeadInfo {
    pub slot: Slot,
    pub block_root: Hash256,
    pub state_root: Hash256,
    pub finalized_checkpoint: types::Checkpoint,
    pub fork: Fork,
}

pub trait BeaconChainTypes: Send + Sync + 'static {
    type Store: store::Store<Self::EthSpec>;
    type StoreMigrator: store::Migrate<Self::Store, Self::EthSpec>;
    type SlotClock: slot_clock::SlotClock;
    type Eth1Chain: Eth1ChainBackend<Self::EthSpec, Self::Store>;
    type EthSpec: types::EthSpec;
    type EventHandler: EventHandler<Self::EthSpec>;
}

/// Represents the "Beacon Chain" component of Ethereum 2.0. Allows import of blocks and block
/// operations and chooses a canonical head.
pub struct BeaconChain<T: BeaconChainTypes> {
    pub spec: ChainSpec,
    /// Persistent storage for blocks, states, etc. Typically an on-disk store, such as LevelDB.
    pub store: Arc<T::Store>,
    /// Database migrator for running background maintenance on the store.
    pub store_migrator: T::StoreMigrator,
    /// Reports the current slot, typically based upon the system clock.
    pub slot_clock: T::SlotClock,
    /// Stores all operations (e.g., `Attestation`, `Deposit`, etc) that are candidates for
    /// inclusion in a block.
    pub op_pool: OperationPool<T::EthSpec>,
    /// Provides information from the Ethereum 1 (PoW) chain.
    pub eth1_chain: Option<Eth1Chain<T::Eth1Chain, T::EthSpec, T::Store>>,
    /// Stores a "snapshot" of the chain at the time the head-of-the-chain block was received.
    pub(crate) canonical_head: TimeoutRwLock<CheckPoint<T::EthSpec>>,
    /// The root of the genesis block.
    pub genesis_block_root: Hash256,
    /// A state-machine that is updated with information from the network and chooses a canonical
    /// head block.
    pub fork_choice: ForkChoice<T>,
    /// A handler for events generated by the beacon chain.
    pub event_handler: T::EventHandler,
    /// Used to track the heads of the beacon chain.
    pub(crate) head_tracker: HeadTracker,
    /// Provides a small cache of `BeaconState` and `BeaconBlock`.
    pub(crate) shuffling_cache: TimeoutRwLock<ShufflingCache>,
    pub(crate) validator_pubkey_cache: TimeoutRwLock<ValidatorPubkeyCache>,
    /// Logging to CLI, etc.
    pub(crate) log: Logger,
}

type BeaconBlockAndState<T> = (BeaconBlock<T>, BeaconState<T>);

impl<T: BeaconChainTypes> BeaconChain<T> {
    /// Persists the core `BeaconChain` components (including the head block) and the fork choice.
    ///
    /// ## Notes:
    ///
    /// In this function we first obtain the head, persist fork choice, then persist the head. We
    /// do it in this order to ensure that the persisted head is always from a time prior to fork
    /// choice.
    ///
    /// We want to ensure that the head never out dates the fork choice to avoid having references
    /// to blocks that do not exist in fork choice.
    pub fn persist_head_and_fork_choice(&self) -> Result<(), Error> {
        let canonical_head_block_root = self
            .canonical_head
            .try_read_for(HEAD_LOCK_TIMEOUT)
            .ok_or_else(|| Error::CanonicalHeadLockTimeout)?
            .beacon_block_root;

        let persisted_head = PersistedBeaconChain {
            canonical_head_block_root,
            genesis_block_root: self.genesis_block_root,
            ssz_head_tracker: self.head_tracker.to_ssz_container(),
        };

        let fork_choice_timer = metrics::start_timer(&metrics::PERSIST_FORK_CHOICE);

        self.store.put(
            &Hash256::from_slice(&FORK_CHOICE_DB_KEY.as_bytes()),
            &self.fork_choice.as_ssz_container(),
        )?;

        metrics::stop_timer(fork_choice_timer);
        let head_timer = metrics::start_timer(&metrics::PERSIST_HEAD);

        self.store.put(
            &Hash256::from_slice(&BEACON_CHAIN_DB_KEY.as_bytes()),
            &persisted_head,
        )?;

        metrics::stop_timer(head_timer);

        Ok(())
    }

    /// Persists `self.op_pool` to disk.
    ///
    /// ## Notes
    ///
    /// This operation is typically slow and causes a lot of allocations. It should be used
    /// sparingly.
    pub fn persist_op_pool(&self) -> Result<(), Error> {
        let timer = metrics::start_timer(&metrics::PERSIST_OP_POOL);

        self.store.put(
            &Hash256::from_slice(&OP_POOL_DB_KEY.as_bytes()),
            &PersistedOperationPool::from_operation_pool(&self.op_pool),
        )?;

        metrics::stop_timer(timer);

        Ok(())
    }

    /// Persists `self.eth1_chain` and its caches to disk.
    pub fn persist_eth1_cache(&self) -> Result<(), Error> {
        let timer = metrics::start_timer(&metrics::PERSIST_OP_POOL);

        if let Some(eth1_chain) = self.eth1_chain.as_ref() {
            self.store.put(
                &Hash256::from_slice(&ETH1_CACHE_DB_KEY.as_bytes()),
                &eth1_chain.as_ssz_container(),
            )?;
        }

        metrics::stop_timer(timer);

        Ok(())
    }

    /// Returns the slot _right now_ according to `self.slot_clock`. Returns `Err` if the slot is
    /// unavailable.
    ///
    /// The slot might be unavailable due to an error with the system clock, or if the present time
    /// is before genesis (i.e., a negative slot).
    pub fn slot(&self) -> Result<Slot, Error> {
        self.slot_clock.now().ok_or_else(|| Error::UnableToReadSlot)
    }

    /// Returns the epoch _right now_ according to `self.slot_clock`. Returns `Err` if the epoch is
    /// unavailable.
    ///
    /// The epoch might be unavailable due to an error with the system clock, or if the present time
    /// is before genesis (i.e., a negative epoch).
    pub fn epoch(&self) -> Result<Epoch, Error> {
        self.slot()
            .map(|slot| slot.epoch(T::EthSpec::slots_per_epoch()))
    }

    /// Iterates across all `(block_root, slot)` pairs from the head of the chain (inclusive) to
    /// the earliest reachable ancestor (may or may not be genesis).
    ///
    /// ## Notes
    ///
    /// `slot` always decreases by `1`.
    /// - Skipped slots contain the root of the closest prior
    ///     non-skipped slot (identical to the way they are stored in `state.block_roots`) .
    /// - Iterator returns `(Hash256, Slot)`.
    /// - As this iterator starts at the `head` of the chain (viz., the best block), the first slot
    ///     returned may be earlier than the wall-clock slot.
    pub fn rev_iter_block_roots(
        &self,
    ) -> Result<ReverseBlockRootIterator<T::EthSpec, T::Store>, Error> {
        let head = self.head()?;

        let iter = BlockRootsIterator::owned(self.store.clone(), head.beacon_state);

        Ok(ReverseBlockRootIterator::new(
            (head.beacon_block_root, head.beacon_block.slot()),
            iter,
        ))
    }

    pub fn forwards_iter_block_roots(
        &self,
        start_slot: Slot,
    ) -> Result<<T::Store as Store<T::EthSpec>>::ForwardsBlockRootsIterator, Error> {
        let local_head = self.head()?;

        Ok(T::Store::forwards_block_roots_iterator(
            self.store.clone(),
            start_slot,
            local_head.beacon_state,
            local_head.beacon_block_root,
            &self.spec,
        ))
    }

    /// Traverse backwards from `block_root` to find the block roots of its ancestors.
    ///
    /// ## Notes
    ///
    /// `slot` always decreases by `1`.
    /// - Skipped slots contain the root of the closest prior
    ///     non-skipped slot (identical to the way they are stored in `state.block_roots`) .
    /// - Iterator returns `(Hash256, Slot)`.
    /// - The provided `block_root` is included as the first item in the iterator.
    pub fn rev_iter_block_roots_from(
        &self,
        block_root: Hash256,
    ) -> Result<ReverseBlockRootIterator<T::EthSpec, T::Store>, Error> {
        let block = self
            .get_block(&block_root)?
            .ok_or_else(|| Error::MissingBeaconBlock(block_root))?;
        let state = self
            .get_state(&block.state_root(), Some(block.slot()))?
            .ok_or_else(|| Error::MissingBeaconState(block.state_root()))?;
        let iter = BlockRootsIterator::owned(self.store.clone(), state);
        Ok(ReverseBlockRootIterator::new(
            (block_root, block.slot()),
            iter,
        ))
    }

    /// Traverse backwards from `block_root` to find the root of the ancestor block at `slot`.
    pub fn get_ancestor_block_root(
        &self,
        block_root: Hash256,
        slot: Slot,
    ) -> Result<Option<Hash256>, Error> {
        Ok(self
            .rev_iter_block_roots_from(block_root)?
            .find(|(_, ancestor_slot)| *ancestor_slot == slot)
            .map(|(ancestor_block_root, _)| ancestor_block_root))
    }

    /// Iterates across all `(state_root, slot)` pairs from the head of the chain (inclusive) to
    /// the earliest reachable ancestor (may or may not be genesis).
    ///
    /// ## Notes
    ///
    /// `slot` always decreases by `1`.
    /// - Iterator returns `(Hash256, Slot)`.
    /// - As this iterator starts at the `head` of the chain (viz., the best block), the first slot
    ///     returned may be earlier than the wall-clock slot.
    pub fn rev_iter_state_roots(
        &self,
    ) -> Result<ReverseStateRootIterator<T::EthSpec, T::Store>, Error> {
        let head = self.head()?;
        let slot = head.beacon_state.slot;

        let iter = StateRootsIterator::owned(self.store.clone(), head.beacon_state);

        Ok(ReverseStateRootIterator::new(
            (head.beacon_state_root, slot),
            iter,
        ))
    }

    /// Returns the block at the given slot, if any. Only returns blocks in the canonical chain.
    ///
    /// ## Errors
    ///
    /// May return a database error.
    pub fn block_at_slot(
        &self,
        slot: Slot,
    ) -> Result<Option<SignedBeaconBlock<T::EthSpec>>, Error> {
        let root = self
            .rev_iter_block_roots()?
            .find(|(_, this_slot)| *this_slot == slot)
            .map(|(root, _)| root);

        if let Some(block_root) = root {
            Ok(self.store.get(&block_root)?)
        } else {
            Ok(None)
        }
    }

    /// Returns the block at the given root, if any.
    ///
    /// ## Errors
    ///
    /// May return a database error.
    pub fn get_block(
        &self,
        block_root: &Hash256,
    ) -> Result<Option<SignedBeaconBlock<T::EthSpec>>, Error> {
        Ok(self.store.get_block(block_root)?)
    }

    /// Returns the state at the given root, if any.
    ///
    /// ## Errors
    ///
    /// May return a database error.
    pub fn get_state(
        &self,
        state_root: &Hash256,
        slot: Option<Slot>,
    ) -> Result<Option<BeaconState<T::EthSpec>>, Error> {
        Ok(self.store.get_state(state_root, slot)?)
    }

    /// Returns the state at the given root, if any.
    ///
    /// The return state does not contain any caches other than the committee caches. This method
    /// is much faster than `Self::get_state` because it does not clone the tree hash cache
    /// when the state is found in the cache.
    ///
    /// ## Errors
    ///
    /// May return a database error.
    pub fn get_state_caching_only_with_committee_caches(
        &self,
        state_root: &Hash256,
        slot: Option<Slot>,
    ) -> Result<Option<BeaconState<T::EthSpec>>, Error> {
        Ok(self.store.get_state_with(
            state_root,
            slot,
            types::beacon_state::CloneConfig::committee_caches_only(),
        )?)
    }

    /// Returns a `Checkpoint` representing the head block and state. Contains the "best block";
    /// the head of the canonical `BeaconChain`.
    ///
    /// It is important to note that the `beacon_state` returned may not match the present slot. It
    /// is the state as it was when the head block was received, which could be some slots prior to
    /// now.
    pub fn head(&self) -> Result<CheckPoint<T::EthSpec>, Error> {
        self.canonical_head
            .try_read_for(HEAD_LOCK_TIMEOUT)
            .ok_or_else(|| Error::CanonicalHeadLockTimeout)
            .map(|v| v.clone_with_only_committee_caches())
    }

    /// Returns info representing the head block and state.
    ///
    /// A summarized version of `Self::head` that involves less cloning.
    pub fn head_info(&self) -> Result<HeadInfo, Error> {
        let head = self
            .canonical_head
            .try_read_for(HEAD_LOCK_TIMEOUT)
            .ok_or_else(|| Error::CanonicalHeadLockTimeout)?;

        Ok(HeadInfo {
            slot: head.beacon_block.slot(),
            block_root: head.beacon_block_root,
            state_root: head.beacon_state_root,
            finalized_checkpoint: head.beacon_state.finalized_checkpoint.clone(),
            fork: head.beacon_state.fork.clone(),
        })
    }

    /// Returns the current heads of the `BeaconChain`. For the canonical head, see `Self::head`.
    ///
    /// Returns `(block_root, block_slot)`.
    pub fn heads(&self) -> Vec<(Hash256, Slot)> {
        self.head_tracker.heads()
    }

    /// Returns the `BeaconState` at the given slot.
    ///
    /// Returns `None` when the state is not found in the database or there is an error skipping
    /// to a future state.
    pub fn state_at_slot(&self, slot: Slot) -> Result<BeaconState<T::EthSpec>, Error> {
        let head_state = self.head()?.beacon_state;

        match slot.cmp(&head_state.slot) {
            Ordering::Equal => Ok(head_state),
            Ordering::Greater => {
                if slot > head_state.slot + T::EthSpec::slots_per_epoch() {
                    warn!(
                        self.log,
                        "Skipping more than an epoch";
                        "head_slot" => head_state.slot,
                        "request_slot" => slot
                    )
                }

                let start_slot = head_state.slot;
                let task_start = Instant::now();
                let max_task_runtime = Duration::from_millis(self.spec.milliseconds_per_slot);

                let head_state_slot = head_state.slot;
                let mut state = head_state;
                while state.slot < slot {
                    // Do not allow and forward state skip that takes longer than the maximum task duration.
                    //
                    // This is a protection against nodes doing too much work when they're not synced
                    // to a chain.
                    if task_start + max_task_runtime < Instant::now() {
                        return Err(Error::StateSkipTooLarge {
                            start_slot,
                            requested_slot: slot,
                            max_task_runtime,
                        });
                    }

                    // Note: supplying some `state_root` when it is known would be a cheap and easy
                    // optimization.
                    match per_slot_processing(&mut state, None, &self.spec) {
                        Ok(()) => (),
                        Err(e) => {
                            warn!(
                                self.log,
                                "Unable to load state at slot";
                                "error" => format!("{:?}", e),
                                "head_slot" => head_state_slot,
                                "requested_slot" => slot
                            );
                            return Err(Error::NoStateForSlot(slot));
                        }
                    };
                }
                Ok(state)
            }
            Ordering::Less => {
                let state_root = self
                    .rev_iter_state_roots()?
                    .take_while(|(_root, current_slot)| *current_slot >= slot)
                    .find(|(_root, current_slot)| *current_slot == slot)
                    .map(|(root, _slot)| root)
                    .ok_or_else(|| Error::NoStateForSlot(slot))?;

                Ok(self
                    .get_state(&state_root, Some(slot))?
                    .ok_or_else(|| Error::NoStateForSlot(slot))?)
            }
        }
    }

    /// Returns the `BeaconState` the current slot (viz., `self.slot()`).
    ///
    ///  - A reference to the head state (note: this keeps a read lock on the head, try to use
    ///  sparingly).
    ///  - The head state, but with skipped slots (for states later than the head).
    ///
    ///  Returns `None` when there is an error skipping to a future state or the slot clock cannot
    ///  be read.
    pub fn wall_clock_state(&self) -> Result<BeaconState<T::EthSpec>, Error> {
        self.state_at_slot(self.slot()?)
    }

    /// Returns the slot of the highest block in the canonical chain.
    pub fn best_slot(&self) -> Result<Slot, Error> {
        self.canonical_head
            .try_read_for(HEAD_LOCK_TIMEOUT)
            .map(|head| head.beacon_block.slot())
            .ok_or_else(|| Error::CanonicalHeadLockTimeout)
    }

    /// Returns the validator index (if any) for the given public key.
    ///
    /// Information is retrieved from the present `beacon_state.validators`.
    pub fn validator_index(&self, pubkey: &PublicKeyBytes) -> Result<Option<usize>, Error> {
        for (i, validator) in self.head()?.beacon_state.validators.iter().enumerate() {
            if validator.pubkey == *pubkey {
                return Ok(Some(i));
            }
        }
        Ok(None)
    }

    /// Returns the block canonical root of the current canonical chain at a given slot.
    ///
    /// Returns None if a block doesn't exist at the slot.
    pub fn root_at_slot(&self, target_slot: Slot) -> Result<Option<Hash256>, Error> {
        Ok(self
            .rev_iter_block_roots()?
            .find(|(_root, slot)| *slot == target_slot)
            .map(|(root, _slot)| root))
    }

    /// Returns the block proposer for a given slot.
    ///
    /// Information is read from the present `beacon_state` shuffling, only information from the
    /// present epoch is available.
    pub fn block_proposer(&self, slot: Slot) -> Result<usize, Error> {
        let epoch = |slot: Slot| slot.epoch(T::EthSpec::slots_per_epoch());
        let head_state = &self.head()?.beacon_state;

        let mut state = if epoch(slot) == epoch(head_state.slot) {
            self.head()?.beacon_state
        } else {
            self.state_at_slot(slot)?
        };

        state.build_committee_cache(RelativeEpoch::Current, &self.spec)?;

        if epoch(state.slot) != epoch(slot) {
            return Err(Error::InvariantViolated(format!(
                "Epochs in consistent in proposer lookup: state: {}, requested: {}",
                epoch(state.slot),
                epoch(slot)
            )));
        }

        state
            .get_beacon_proposer_index(slot, &self.spec)
            .map_err(Into::into)
    }

    /// Returns the attestation slot and committee index for a given validator index.
    ///
    /// Information is read from the current state, so only information from the present and prior
    /// epoch is available.
    pub fn validator_attestation_slot_and_index(
        &self,
        validator_index: usize,
        epoch: Epoch,
    ) -> Result<Option<(Slot, u64)>, Error> {
        let as_epoch = |slot: Slot| slot.epoch(T::EthSpec::slots_per_epoch());
        let head_state = &self.head()?.beacon_state;

        let mut state = if epoch == as_epoch(head_state.slot) {
            self.head()?.beacon_state
        } else {
            self.state_at_slot(epoch.start_slot(T::EthSpec::slots_per_epoch()))?
        };

        state.build_committee_cache(RelativeEpoch::Current, &self.spec)?;

        if as_epoch(state.slot) != epoch {
            return Err(Error::InvariantViolated(format!(
                "Epochs in consistent in attestation duties lookup: state: {}, requested: {}",
                as_epoch(state.slot),
                epoch
            )));
        }

        if let Some(attestation_duty) =
            state.get_attestation_duties(validator_index, RelativeEpoch::Current)?
        {
            Ok(Some((attestation_duty.slot, attestation_duty.index)))
        } else {
            Ok(None)
        }
    }

    /// Produce an `Attestation` that is valid for the given `slot` and `index`.
    ///
    /// Always attests to the canonical chain.
    pub fn produce_attestation(
        &self,
        slot: Slot,
        index: CommitteeIndex,
    ) -> Result<Attestation<T::EthSpec>, Error> {
        let state = self.state_at_slot(slot)?;
        let head = self.head()?;

        let data = self.produce_attestation_data_for_block(
            index,
            head.beacon_block_root,
            head.beacon_block.slot(),
            &state,
        )?;

        let committee_len = state.get_beacon_committee(slot, index)?.committee.len();

        Ok(Attestation {
            aggregation_bits: BitList::with_capacity(committee_len)?,
            data,
            signature: AggregateSignature::new(),
        })
    }

    /// Produce an `AttestationData` that is valid for the given `slot`, `index`.
    ///
    /// Always attests to the canonical chain.
    pub fn produce_attestation_data(
        &self,
        slot: Slot,
        index: CommitteeIndex,
    ) -> Result<AttestationData, Error> {
        let state = self.state_at_slot(slot)?;
        let head = self.head()?;

        self.produce_attestation_data_for_block(
            index,
            head.beacon_block_root,
            head.beacon_block.slot(),
            &state,
        )
    }

    /// Produce an `AttestationData` that attests to the chain denoted by `block_root` and `state`.
    ///
    /// Permits attesting to any arbitrary chain. Generally, the `produce_attestation_data`
    /// function should be used as it attests to the canonical chain.
    pub fn produce_attestation_data_for_block(
        &self,
        index: CommitteeIndex,
        head_block_root: Hash256,
        head_block_slot: Slot,
        state: &BeaconState<T::EthSpec>,
    ) -> Result<AttestationData, Error> {
        // Collect some metrics.
        metrics::inc_counter(&metrics::ATTESTATION_PRODUCTION_REQUESTS);
        let timer = metrics::start_timer(&metrics::ATTESTATION_PRODUCTION_TIMES);

        let slots_per_epoch = T::EthSpec::slots_per_epoch();
        let current_epoch_start_slot = state.current_epoch().start_slot(slots_per_epoch);

        // The `target_root` is the root of the first block of the current epoch.
        //
        // The `state` does not know the root of the block for it's current slot (it only knows
        // about blocks from prior slots). This creates an edge-case when the state is on the first
        // slot of the epoch -- we're unable to obtain the `target_root` because it is not a prior
        // root.
        //
        // This edge case is handled in two ways:
        //
        // - If the head block is on the same slot as the state, we use it's root.
        // - Otherwise, assume the current slot has been skipped and use the block root from the
        // prior slot.
        //
        // For all other cases, we simply read the `target_root` from `state.latest_block_roots`.
        let target_root = if state.slot == current_epoch_start_slot {
            if head_block_slot == current_epoch_start_slot {
                head_block_root
            } else {
                *state.get_block_root(current_epoch_start_slot - 1)?
            }
        } else {
            *state.get_block_root(current_epoch_start_slot)?
        };

        let target = Checkpoint {
            epoch: state.current_epoch(),
            root: target_root,
        };

        // Collect some metrics.
        metrics::inc_counter(&metrics::ATTESTATION_PRODUCTION_SUCCESSES);
        metrics::stop_timer(timer);

        trace!(
            self.log,
            "Produced beacon attestation data";
            "beacon_block_root" => format!("{}", head_block_root),
            "slot" => state.slot,
            "index" => index
        );

        Ok(AttestationData {
            slot: state.slot,
            index,
            beacon_block_root: head_block_root,
            source: state.current_justified_checkpoint.clone(),
            target,
        })
    }

    /// Accept a new, potentially invalid attestation from the network.
    ///
    /// If valid, the attestation is added to `self.op_pool` and `self.fork_choice`.
    ///
    /// Returns an `Ok(AttestationProcessingOutcome)` if the chain was able to make a determination
    /// about the `attestation` (whether it was invalid or not). Returns an `Err` if there was an
    /// error during this process and no determination was able to be made.
    ///
    /// ## Notes
    ///
    /// - Whilst the `attestation` is added to fork choice, the head is not updated. That must be
    /// done separately.
    pub fn process_attestation(
        &self,
        attestation: Attestation<T::EthSpec>,
    ) -> Result<AttestationProcessingOutcome, Error> {
        metrics::inc_counter(&metrics::ATTESTATION_PROCESSING_REQUESTS);
        let timer = metrics::start_timer(&metrics::ATTESTATION_PROCESSING_TIMES);

        let outcome = self.process_attestation_internal(attestation.clone());

        match &outcome {
            Ok(outcome) => match outcome {
                AttestationProcessingOutcome::Processed => {
                    metrics::inc_counter(&metrics::ATTESTATION_PROCESSING_SUCCESSES);
                    trace!(
                        self.log,
                        "Beacon attestation imported";
                        "target_epoch" => attestation.data.target.epoch,
                        "index" => attestation.data.index,
                    );
                    let _ = self
                        .event_handler
                        .register(EventKind::BeaconAttestationImported {
                            attestation: Box::new(attestation),
                        });
                }
                other => {
                    trace!(
                        self.log,
                        "Beacon attestation rejected";
                        "reason" => format!("{:?}", other),
                    );
                    let _ = self
                        .event_handler
                        .register(EventKind::BeaconAttestationRejected {
                            reason: format!("Invalid attestation: {:?}", other),
                            attestation: Box::new(attestation),
                        });
                }
            },
            Err(e) => {
                error!(
                    self.log,
                    "Beacon attestation processing error";
                    "error" => format!("{:?}", e),
                );
                let _ = self
                    .event_handler
                    .register(EventKind::BeaconAttestationRejected {
                        reason: format!("Internal error: {:?}", e),
                        attestation: Box::new(attestation),
                    });
            }
        }

        metrics::stop_timer(timer);
        outcome
    }

    pub fn process_attestation_internal(
        &self,
        attestation: Attestation<T::EthSpec>,
    ) -> Result<AttestationProcessingOutcome, Error> {
        let initial_validation_timer =
            metrics::start_timer(&metrics::ATTESTATION_PROCESSING_INITIAL_VALIDATION_TIMES);

        // There is no point in processing an attestation with an empty bitfield. Reject
        // it immediately.
        if attestation.aggregation_bits.num_set_bits() == 0 {
            return Ok(AttestationProcessingOutcome::EmptyAggregationBitfield);
        }

        let attestation_epoch = attestation.data.slot.epoch(T::EthSpec::slots_per_epoch());
        let epoch_now = self.epoch()?;
        let target = attestation.data.target.clone();

        // Attestation must be from the current or previous epoch.
        if attestation_epoch > epoch_now {
            return Ok(AttestationProcessingOutcome::FutureEpoch {
                attestation_epoch,
                current_epoch: epoch_now,
            });
        } else if attestation_epoch + 1 < epoch_now {
            return Ok(AttestationProcessingOutcome::PastEpoch {
                attestation_epoch,
                current_epoch: epoch_now,
            });
        }

        if target.epoch != attestation.data.slot.epoch(T::EthSpec::slots_per_epoch()) {
            return Ok(AttestationProcessingOutcome::BadTargetEpoch);
        }

        // Attestation target must be for a known block.
        //
        // We do not delay consideration for later, we simply drop the attestation.
        let (target_block_slot, target_block_state_root) =
            if let Some(tuple) = self.fork_choice.block_slot_and_state_root(&target.root) {
                tuple
            } else {
                return Ok(AttestationProcessingOutcome::UnknownHeadBlock {
                    beacon_block_root: attestation.data.beacon_block_root,
                });
            };

        // Load the slot and state root for `attestation.data.beacon_block_root`.
        //
        // This indirectly checks to see if the `attestation.data.beacon_block_root` is in our fork
        // choice. Any known, non-finalized block should be in fork choice, so this check
        // immediately filters out attestations that attest to a block that has not been processed.
        //
        // Attestations must be for a known block. If the block is unknown, we simply drop the
        // attestation and do not delay consideration for later.
        let (block_slot, _block_state_root) = if let Some(tuple) = self
            .fork_choice
            .block_slot_and_state_root(&attestation.data.beacon_block_root)
        {
            tuple
        } else {
            return Ok(AttestationProcessingOutcome::UnknownHeadBlock {
                beacon_block_root: attestation.data.beacon_block_root,
            });
        };

        // TODO: check FFG stuff?

        // Attestations must not be for blocks in the future. If this is the case, the attestation
        // should not be considered.
        if block_slot > attestation.data.slot {
            return Ok(AttestationProcessingOutcome::AttestsToFutureBlock {
                block: block_slot,
                attestation: attestation.data.slot,
            });
        }

        metrics::stop_timer(initial_validation_timer);

        let cache_wait_timer =
            metrics::start_timer(&metrics::ATTESTATION_PROCESSING_SHUFFLING_CACHE_WAIT_TIMES);

        let mut shuffling_cache = self
            .shuffling_cache
            .try_write_for(ATTESTATION_CACHE_LOCK_TIMEOUT)
            .ok_or_else(|| Error::AttestationCacheLockTimeout)?;

        metrics::stop_timer(cache_wait_timer);

        let indexed_attestation =
            if let Some(committee_cache) = shuffling_cache.get(attestation_epoch, target.root) {
                if let Some(committee) = committee_cache
                    .get_beacon_committee(attestation.data.slot, attestation.data.index)
                {
                    let indexed_attestation =
                        get_indexed_attestation(committee.committee, &attestation)?;

                    // Drop the shuffling cache to avoid holding the lock for any longer than
                    // required.
                    drop(shuffling_cache);

                    indexed_attestation
                } else {
                    return Ok(AttestationProcessingOutcome::NoCommitteeForSlotAndIndex {
                        slot: attestation.data.slot,
                        index: attestation.data.index,
                    });
                }
            } else {
                // Drop the shuffling cache to avoid holding the lock for any longer than
                // required.
                drop(shuffling_cache);

                debug!(
                    self.log,
                    "Attestation processing cache miss";
                    "attn_epoch" => attestation_epoch.as_u64(),
                    "head_block_epoch" => block_slot.epoch(T::EthSpec::slots_per_epoch()).as_u64(),
                );

                let state_read_timer =
                    metrics::start_timer(&metrics::ATTESTATION_PROCESSING_STATE_READ_TIMES);

                let mut state = self
                    .get_state_caching_only_with_committee_caches(
                        &target_block_state_root,
                        Some(target_block_slot),
                    )?
                    .ok_or_else(|| Error::MissingBeaconState(target_block_state_root))?;

                metrics::stop_timer(state_read_timer);
                let state_skip_timer =
                    metrics::start_timer(&metrics::ATTESTATION_PROCESSING_STATE_SKIP_TIMES);

                while state.current_epoch() + 1 < attestation_epoch {
                    per_slot_processing(&mut state, Some(Hash256::zero()), &self.spec)?
                }

                metrics::stop_timer(state_skip_timer);
                let committee_building_timer =
                    metrics::start_timer(&metrics::ATTESTATION_PROCESSING_COMMITTEE_BUILDING_TIMES);

                let relative_epoch =
                    RelativeEpoch::from_epoch(state.current_epoch(), attestation_epoch)
                        .map_err(Error::IncorrectStateForAttestation)?;

                state.build_committee_cache(relative_epoch, &self.spec)?;

                let committee_cache = state.committee_cache(relative_epoch)?;

                self.shuffling_cache
                    .try_write_for(ATTESTATION_CACHE_LOCK_TIMEOUT)
                    .ok_or_else(|| Error::AttestationCacheLockTimeout)?
                    .insert(attestation_epoch, target.root, committee_cache);

                metrics::stop_timer(committee_building_timer);

                if let Some(committee) = committee_cache
                    .get_beacon_committee(attestation.data.slot, attestation.data.index)
                {
                    get_indexed_attestation(committee.committee, &attestation)?
                } else {
                    return Ok(AttestationProcessingOutcome::NoCommitteeForSlotAndIndex {
                        slot: attestation.data.slot,
                        index: attestation.data.index,
                    });
                }
            };

        let signature_setup_timer =
            metrics::start_timer(&metrics::ATTESTATION_PROCESSING_SIGNATURE_SETUP_TIMES);

        let pubkey_cache = self
            .validator_pubkey_cache
            .try_read_for(VALIDATOR_PUBKEY_CACHE_LOCK_TIMEOUT)
            .ok_or_else(|| Error::ValidatorPubkeyCacheLockTimeout)?;

        let fork = self
            .canonical_head
            .try_read_for(HEAD_LOCK_TIMEOUT)
            .ok_or_else(|| Error::CanonicalHeadLockTimeout)
            .map(|head| head.beacon_state.fork.clone())?;

        let signature_set = indexed_attestation_signature_set_from_pubkeys(
            |validator_index| {
                pubkey_cache
                    .get(validator_index)
                    .map(|pk| Cow::Borrowed(pk.as_point()))
            },
            &attestation.signature,
            &indexed_attestation,
            &fork,
            &self.spec,
        )
        .map_err(Error::SignatureSetError)?;

        metrics::stop_timer(signature_setup_timer);

        let signature_verification_timer =
            metrics::start_timer(&metrics::ATTESTATION_PROCESSING_SIGNATURE_TIMES);

        let signature_is_valid = signature_set.is_valid();

        metrics::stop_timer(signature_verification_timer);

        drop(pubkey_cache);

        if signature_is_valid {
            // Provide the attestation to fork choice, updating the validator latest messages but
            // _without_ finding and updating the head.
            if let Err(e) = self
                .fork_choice
                .process_indexed_attestation(&indexed_attestation)
            {
                error!(
                    self.log,
                    "Add attestation to fork choice failed";
                    "beacon_block_root" =>  format!("{}", attestation.data.beacon_block_root),
                    "error" => format!("{:?}", e)
                );
                return Err(e.into());
            }

<<<<<<< HEAD
            // Insert the attestation in the op pool.
            self.op_pool
                .insert_attestation(attestation, &fork, &self.spec)?;
=======
            // Provide the valid attestation to op pool, which may choose to retain the
            // attestation for inclusion in a future block.
            if self.eth1_chain.is_some() {
                self.op_pool
                    .insert_attestation(attestation, state, &self.spec)?;
            };

            // Update the metrics.
            metrics::inc_counter(&metrics::ATTESTATION_PROCESSING_SUCCESSES);

>>>>>>> 1f16d8fe
            Ok(AttestationProcessingOutcome::Processed)
        } else {
            Ok(AttestationProcessingOutcome::InvalidSignature)
        }
    }

    /// Accept some exit and queue it for inclusion in an appropriate block.
    pub fn process_voluntary_exit(
        &self,
        exit: SignedVoluntaryExit,
    ) -> Result<(), ExitValidationError> {
        match self.wall_clock_state() {
            Ok(state) => {
                if self.eth1_chain.is_some() {
                    self.op_pool.insert_voluntary_exit(exit, &state, &self.spec)
                } else {
                    Ok(())
                }
            }
            Err(e) => {
                error!(
                    &self.log,
                    "Unable to process voluntary exit";
                    "error" => format!("{:?}", e),
                    "reason" => "no state"
                );
                Ok(())
            }
        }
    }

    /// Accept some proposer slashing and queue it for inclusion in an appropriate block.
    pub fn process_proposer_slashing(
        &self,
        proposer_slashing: ProposerSlashing,
    ) -> Result<(), ProposerSlashingValidationError> {
        match self.wall_clock_state() {
            Ok(state) => {
                if self.eth1_chain.is_some() {
                    self.op_pool
                        .insert_proposer_slashing(proposer_slashing, &state, &self.spec)
                } else {
                    Ok(())
                }
            }
            Err(e) => {
                error!(
                    &self.log,
                    "Unable to process proposer slashing";
                    "error" => format!("{:?}", e),
                    "reason" => "no state"
                );
                Ok(())
            }
        }
    }

    /// Accept some attester slashing and queue it for inclusion in an appropriate block.
    pub fn process_attester_slashing(
        &self,
        attester_slashing: AttesterSlashing<T::EthSpec>,
    ) -> Result<(), AttesterSlashingValidationError> {
        match self.wall_clock_state() {
            Ok(state) => {
                if self.eth1_chain.is_some() {
                    self.op_pool
                        .insert_attester_slashing(attester_slashing, &state, &self.spec)
                } else {
                    Ok(())
                }
            }
            Err(e) => {
                error!(
                    &self.log,
                    "Unable to process attester slashing";
                    "error" => format!("{:?}", e),
                    "reason" => "no state"
                );
                Ok(())
            }
        }
    }

    /// Accept some block and attempt to add it to block DAG.
    ///
    /// Will accept blocks from prior slots, however it will reject any block from a future slot.
    pub fn process_block(
        &self,
        block: SignedBeaconBlock<T::EthSpec>,
    ) -> Result<BlockProcessingOutcome, Error> {
        let outcome = self.process_block_internal(block.clone());

        match &outcome {
            Ok(outcome) => match outcome {
                BlockProcessingOutcome::Processed { block_root } => {
                    trace!(
                        self.log,
                        "Beacon block imported";
                        "block_root" => format!("{:?}", block_root),
                        "block_slot" => format!("{:?}", block.slot().as_u64()),
                    );
                    let _ = self.event_handler.register(EventKind::BeaconBlockImported {
                        block_root: *block_root,
                        block: Box::new(block),
                    });
                }
                other => {
                    trace!(
                        self.log,
                        "Beacon block rejected";
                        "reason" => format!("{:?}", other),
                    );
                    let _ = self.event_handler.register(EventKind::BeaconBlockRejected {
                        reason: format!("Invalid block: {:?}", other),
                        block: Box::new(block),
                    });
                }
            },
            Err(e) => {
                error!(
                    self.log,
                    "Beacon block processing error";
                    "error" => format!("{:?}", e),
                );
                let _ = self.event_handler.register(EventKind::BeaconBlockRejected {
                    reason: format!("Internal error: {:?}", e),
                    block: Box::new(block),
                });
            }
        }

        outcome
    }

    /// Accept some block and attempt to add it to block DAG.
    ///
    /// Will accept blocks from prior slots, however it will reject any block from a future slot.
    fn process_block_internal(
        &self,
        signed_block: SignedBeaconBlock<T::EthSpec>,
    ) -> Result<BlockProcessingOutcome, Error> {
        metrics::inc_counter(&metrics::BLOCK_PROCESSING_REQUESTS);
        let full_timer = metrics::start_timer(&metrics::BLOCK_PROCESSING_TIMES);

        let block = &signed_block.message;

        let finalized_slot = self
            .head_info()?
            .finalized_checkpoint
            .epoch
            .start_slot(T::EthSpec::slots_per_epoch());

        if block.slot == 0 {
            return Ok(BlockProcessingOutcome::GenesisBlock);
        }

        if block.slot >= MAXIMUM_BLOCK_SLOT_NUMBER {
            return Ok(BlockProcessingOutcome::BlockSlotLimitReached);
        }

        if block.slot <= finalized_slot {
            return Ok(BlockProcessingOutcome::WouldRevertFinalizedSlot {
                block_slot: block.slot,
                finalized_slot,
            });
        }

        // Reject any block if its parent is not known to fork choice.
        //
        // A block that is not in fork choice is either:
        //
        //  - Not yet imported: we should reject this block because we should only import a child
        //  after its parent has been fully imported.
        //  - Pre-finalized: if the parent block is _prior_ to finalization, we should ignore it
        //  because it will revert finalization. Note that the finalized block is stored in fork
        //  choice, so we will not reject any child of the finalized block (this is relevant during
        //  genesis).
        if !self.fork_choice.contains_block(&block.parent_root) {
            return Ok(BlockProcessingOutcome::ParentUnknown {
                parent: block.parent_root,
                reference_location: "fork_choice",
            });
        }

        let block_root_timer = metrics::start_timer(&metrics::BLOCK_PROCESSING_BLOCK_ROOT);

        let block_root = block.canonical_root();

        metrics::stop_timer(block_root_timer);

        if block_root == self.genesis_block_root {
            return Ok(BlockProcessingOutcome::GenesisBlock);
        }

        let present_slot = self.slot()?;

        if block.slot > present_slot {
            return Ok(BlockProcessingOutcome::FutureSlot {
                present_slot,
                block_slot: block.slot,
            });
        }

        // Check if the block is already known. We know it is post-finalization, so it is
        // sufficient to check the fork choice.
        if self.fork_choice.contains_block(&block_root) {
            return Ok(BlockProcessingOutcome::BlockIsAlreadyKnown);
        }

        // Records the time taken to load the block and state from the database during block
        // processing.
        let db_read_timer = metrics::start_timer(&metrics::BLOCK_PROCESSING_DB_READ);

        // Load the blocks parent block from the database, returning invalid if that block is not
        // found.
        let parent_block = match self.get_block(&block.parent_root)? {
            Some(block) => block,
            None => {
                return Ok(BlockProcessingOutcome::ParentUnknown {
                    parent: block.parent_root,
                    reference_location: "database",
                });
            }
        };

        // Load the parent blocks state from the database, returning an error if it is not found.
        // It is an error because if we know the parent block we should also know the parent state.
        let parent_state_root = parent_block.state_root();
        let parent_state = self
            .get_state(&parent_state_root, Some(parent_block.slot()))?
            .ok_or_else(|| {
                Error::DBInconsistent(format!("Missing state {:?}", parent_state_root))
            })?;

        metrics::stop_timer(db_read_timer);

        write_block(&block, block_root, &self.log);

        let catchup_timer = metrics::start_timer(&metrics::BLOCK_PROCESSING_CATCHUP_STATE);

        // Keep a batch of any states that were "skipped" (block-less) in between the parent state
        // slot and the block slot. These will be stored in the database.
        let mut intermediate_states = StateBatch::new();

        // Transition the parent state to the block slot.
        let mut state: BeaconState<T::EthSpec> = parent_state;
        let distance = block.slot.as_u64().saturating_sub(state.slot.as_u64());
        for i in 0..distance {
            let state_root = if i == 0 {
                parent_block.state_root()
            } else {
                // This is a new state we've reached, so stage it for storage in the DB.
                // Computing the state root here is time-equivalent to computing it during slot
                // processing, but we get early access to it.
                let state_root = state.update_tree_hash_cache()?;
                intermediate_states.add_state(state_root, &state)?;
                state_root
            };

            per_slot_processing(&mut state, Some(state_root), &self.spec)?;
        }

        metrics::stop_timer(catchup_timer);

        let committee_timer = metrics::start_timer(&metrics::BLOCK_PROCESSING_COMMITTEE);

        state.build_committee_cache(RelativeEpoch::Previous, &self.spec)?;
        state.build_committee_cache(RelativeEpoch::Current, &self.spec)?;

        metrics::stop_timer(committee_timer);

        write_state(
            &format!("state_pre_block_{}", block_root),
            &state,
            &self.log,
        );

        let core_timer = metrics::start_timer(&metrics::BLOCK_PROCESSING_CORE);

        let validator_pubkey_cache = self
            .validator_pubkey_cache
            .try_write_for(VALIDATOR_PUBKEY_CACHE_LOCK_TIMEOUT)
            .ok_or_else(|| Error::ValidatorPubkeyCacheLockTimeout)?;

        let signature_verification_result = BlockSignatureVerifier::verify_entire_block(
            &state,
            |validator_index| {
                if validator_index < state.validators.len() {
                    validator_pubkey_cache
                        .get(validator_index)
                        .map(|pk| Cow::Borrowed(pk.as_point()))
                } else {
                    None
                }
            },
            &signed_block,
            Some(block_root),
            &self.spec,
        );

        if signature_verification_result.is_err() {
            return Ok(BlockProcessingOutcome::InvalidSignature);
        }

        drop(validator_pubkey_cache);

        // Apply the received block to its parent state (which has been transitioned into this
        // slot).
        match per_block_processing(
            &mut state,
            &signed_block,
            Some(block_root),
            BlockSignatureStrategy::NoVerification,
            &self.spec,
        ) {
            Err(BlockProcessingError::BeaconStateError(e)) => {
                return Err(Error::BeaconStateError(e))
            }
            Err(e) => return Ok(BlockProcessingOutcome::PerBlockProcessingError(e)),
            _ => {}
        }

        metrics::stop_timer(core_timer);

        let state_root_timer = metrics::start_timer(&metrics::BLOCK_PROCESSING_STATE_ROOT);

        let state_root = state.update_tree_hash_cache()?;

        metrics::stop_timer(state_root_timer);

        write_state(
            &format!("state_post_block_{}", block_root),
            &state,
            &self.log,
        );

        if block.state_root != state_root {
            return Ok(BlockProcessingOutcome::StateRootMismatch {
                block: block.state_root,
                local: state_root,
            });
        }

        let fork_choice_register_timer =
            metrics::start_timer(&metrics::BLOCK_PROCESSING_FORK_CHOICE_REGISTER);

        // If there are new validators in this block, update our pubkey cache.
        //
        // We perform this _before_ adding the block to fork choice because the pubkey cache is
        // used by attestation processing which will only process an attestation if the block is
        // known to fork choice. This ordering ensure that the pubkey cache is always up-to-date.
        self.validator_pubkey_cache
            .try_write_for(VALIDATOR_PUBKEY_CACHE_LOCK_TIMEOUT)
            .ok_or_else(|| Error::ValidatorPubkeyCacheLockTimeout)?
            .import_new_pubkeys(&state)?;

        // If the imported block is in the previous or current epochs (according to the
        // wall-clock), check to see if this is the first block of the epoch. If so, add the
        // committee to the shuffling cache.
        if state.current_epoch() + 1 >= self.epoch()? {
            // If the parent was in a previous epoch then this state must contain some new
            // shuffling that may be of use to the shuffling cache.
            if parent_block.slot().epoch(T::EthSpec::slots_per_epoch()) != state.current_epoch() {
                let mut shuffling_cache = self
                    .shuffling_cache
                    .try_write_for(ATTESTATION_CACHE_LOCK_TIMEOUT)
                    .ok_or_else(|| Error::AttestationCacheLockTimeout)?;

                let committee_cache = state.committee_cache(RelativeEpoch::Current)?;

                let epoch_start_slot = state
                    .current_epoch()
                    .start_slot(T::EthSpec::slots_per_epoch());
                let target_root = if state.slot == epoch_start_slot {
                    block_root
                } else {
                    *state.get_block_root(epoch_start_slot)?
                };

                shuffling_cache.insert(state.current_epoch(), target_root, committee_cache);
            }
        }

        // Register the new block with the fork choice service.
        if let Err(e) = self
            .fork_choice
            .process_block(self, &state, &block, block_root)
        {
            error!(
                self.log,
                "Add block to fork choice failed";
                "block_root" =>  format!("{}", block_root),
                "error" => format!("{:?}", e),
            )
        }

        metrics::stop_timer(fork_choice_register_timer);

        self.head_tracker.register_block(block_root, &block);
        metrics::observe(
            &metrics::OPERATIONS_PER_BLOCK_ATTESTATION,
            block.body.attestations.len() as f64,
        );

        let db_write_timer = metrics::start_timer(&metrics::BLOCK_PROCESSING_DB_WRITE);

        // Store all the states between the parent block state and this block's slot before storing
        // the final state.
        intermediate_states.commit(&*self.store)?;

        // Store the block and state.
        // NOTE: we store the block *after* the state to guard against inconsistency in the event of
        // a crash, as states are usually looked up from blocks, not the other way around. A better
        // solution would be to use a database transaction (once our choice of database and API
        // settles down).
        // See: https://github.com/sigp/lighthouse/issues/692
        self.store.put_state(&state_root, state)?;
        self.store.put_block(&block_root, signed_block)?;

        metrics::stop_timer(db_write_timer);

        metrics::inc_counter(&metrics::BLOCK_PROCESSING_SUCCESSES);

        metrics::stop_timer(full_timer);

        Ok(BlockProcessingOutcome::Processed { block_root })
    }

    /// Produce a new block at the given `slot`.
    ///
    /// The produced block will not be inherently valid, it must be signed by a block producer.
    /// Block signing is out of the scope of this function and should be done by a separate program.
    pub fn produce_block(
        &self,
        randao_reveal: Signature,
        slot: Slot,
    ) -> Result<BeaconBlockAndState<T::EthSpec>, BlockProductionError> {
        let state = self
            .state_at_slot(slot - 1)
            .map_err(|_| BlockProductionError::UnableToProduceAtSlot(slot))?;

        self.produce_block_on_state(state, slot, randao_reveal)
    }

    /// Produce a block for some `slot` upon the given `state`.
    ///
    /// Typically the `self.produce_block()` function should be used, instead of calling this
    /// function directly. This function is useful for purposefully creating forks or blocks at
    /// non-current slots.
    ///
    /// The given state will be advanced to the given `produce_at_slot`, then a block will be
    /// produced at that slot height.
    pub fn produce_block_on_state(
        &self,
        mut state: BeaconState<T::EthSpec>,
        produce_at_slot: Slot,
        randao_reveal: Signature,
    ) -> Result<BeaconBlockAndState<T::EthSpec>, BlockProductionError> {
        metrics::inc_counter(&metrics::BLOCK_PRODUCTION_REQUESTS);
        let timer = metrics::start_timer(&metrics::BLOCK_PRODUCTION_TIMES);

        let eth1_chain = self
            .eth1_chain
            .as_ref()
            .ok_or_else(|| BlockProductionError::NoEth1ChainConnection)?;

        // If required, transition the new state to the present slot.
        //
        // Note: supplying some `state_root` when it it is known would be a cheap and easy
        // optimization.
        while state.slot < produce_at_slot {
            per_slot_processing(&mut state, None, &self.spec)?;
        }

        state.build_committee_cache(RelativeEpoch::Current, &self.spec)?;

        let parent_root = if state.slot > 0 {
            *state
                .get_block_root(state.slot - 1)
                .map_err(|_| BlockProductionError::UnableToGetBlockRootFromState)?
        } else {
            state.latest_block_header.canonical_root()
        };

        let mut graffiti: [u8; 32] = [0; 32];
        graffiti.copy_from_slice(GRAFFITI.as_bytes());

        let (proposer_slashings, attester_slashings) =
            self.op_pool.get_slashings(&state, &self.spec);

        let eth1_data = eth1_chain.eth1_data_for_block_production(&state, &self.spec)?;
        let deposits = eth1_chain
            .deposits_for_block_inclusion(&state, &eth1_data, &self.spec)?
            .into();

        let mut block = SignedBeaconBlock {
            message: BeaconBlock {
                slot: state.slot,
                parent_root,
                state_root: Hash256::zero(),
                body: BeaconBlockBody {
                    randao_reveal,
                    eth1_data,
                    graffiti,
                    proposer_slashings: proposer_slashings.into(),
                    attester_slashings: attester_slashings.into(),
                    attestations: self
                        .op_pool
                        .get_attestations(&state, &self.spec)
                        .map_err(BlockProductionError::OpPoolError)?
                        .into(),
                    deposits,
                    voluntary_exits: self.op_pool.get_voluntary_exits(&state, &self.spec).into(),
                },
            },
            // The block is not signed here, that is the task of a validator client.
            signature: Signature::empty_signature(),
        };

        per_block_processing(
            &mut state,
            &block,
            None,
            BlockSignatureStrategy::NoVerification,
            &self.spec,
        )?;

        let state_root = state.update_tree_hash_cache()?;

        block.message.state_root = state_root;

        metrics::inc_counter(&metrics::BLOCK_PRODUCTION_SUCCESSES);
        metrics::stop_timer(timer);

        trace!(
            self.log,
            "Produced beacon block";
            "parent" => format!("{}", block.message.parent_root),
            "attestations" => block.message.body.attestations.len(),
            "slot" => block.message.slot
        );

        Ok((block.message, state))
    }

    /// Execute the fork choice algorithm and enthrone the result as the canonical head.
    pub fn fork_choice(&self) -> Result<(), Error> {
        metrics::inc_counter(&metrics::FORK_CHOICE_REQUESTS);

        // Start fork choice metrics timer.
        let timer = metrics::start_timer(&metrics::FORK_CHOICE_TIMES);

        // Determine the root of the block that is the head of the chain.
        let beacon_block_root = self.fork_choice.find_head(&self)?;

        // If a new head was chosen.
        let result = if beacon_block_root != self.head_info()?.block_root {
            metrics::inc_counter(&metrics::FORK_CHOICE_CHANGED_HEAD);

            let beacon_block = self
                .get_block(&beacon_block_root)?
                .ok_or_else(|| Error::MissingBeaconBlock(beacon_block_root))?;

            let beacon_state_root = beacon_block.state_root();
            let beacon_state: BeaconState<T::EthSpec> = self
                .get_state(&beacon_state_root, Some(beacon_block.slot()))?
                .ok_or_else(|| Error::MissingBeaconState(beacon_state_root))?;

            let previous_slot = self.head_info()?.slot;
            let new_slot = beacon_block.slot();

            // Note: this will declare a re-org if we skip `SLOTS_PER_HISTORICAL_ROOT` blocks
            // between calls to fork choice without swapping between chains. This seems like an
            // extreme-enough scenario that a warning is fine.
            let is_reorg = self.head_info()?.block_root
                != beacon_state
                    .get_block_root(self.head_info()?.slot)
                    .map(|root| *root)
                    .unwrap_or_else(|_| Hash256::random());

            // If we switched to a new chain (instead of building atop the present chain).
            if is_reorg {
                metrics::inc_counter(&metrics::FORK_CHOICE_REORG_COUNT);
                warn!(
                    self.log,
                    "Beacon chain re-org";
                    "previous_head" => format!("{}", self.head_info()?.block_root),
                    "previous_slot" => previous_slot,
                    "new_head_parent" => format!("{}", beacon_block.parent_root()),
                    "new_head" => format!("{}", beacon_block_root),
                    "new_slot" => new_slot
                );
            } else {
                debug!(
                    self.log,
                    "Head beacon block";
                    "justified_root" => format!("{}", beacon_state.current_justified_checkpoint.root),
                    "justified_epoch" => beacon_state.current_justified_checkpoint.epoch,
                    "finalized_root" => format!("{}", beacon_state.finalized_checkpoint.root),
                    "finalized_epoch" => beacon_state.finalized_checkpoint.epoch,
                    "root" => format!("{}", beacon_block_root),
                    "slot" => new_slot,
                );
            };

            let old_finalized_epoch = self.head_info()?.finalized_checkpoint.epoch;
            let new_finalized_epoch = beacon_state.finalized_checkpoint.epoch;
            let finalized_root = beacon_state.finalized_checkpoint.root;

            // Never revert back past a finalized epoch.
            if new_finalized_epoch < old_finalized_epoch {
                Err(Error::RevertedFinalizedEpoch {
                    previous_epoch: old_finalized_epoch,
                    new_epoch: new_finalized_epoch,
                })
            } else {
                let previous_head_beacon_block_root = self
                    .canonical_head
                    .try_read_for(HEAD_LOCK_TIMEOUT)
                    .ok_or_else(|| Error::CanonicalHeadLockTimeout)?
                    .beacon_block_root;
                let current_head_beacon_block_root = beacon_block_root;

                let mut new_head = CheckPoint {
                    beacon_block,
                    beacon_block_root,
                    beacon_state,
                    beacon_state_root,
                };

                new_head.beacon_state.build_all_caches(&self.spec)?;

                let timer = metrics::start_timer(&metrics::UPDATE_HEAD_TIMES);

                // Update the checkpoint that stores the head of the chain at the time it received the
                // block.
                *self
                    .canonical_head
                    .try_write_for(HEAD_LOCK_TIMEOUT)
                    .ok_or_else(|| Error::CanonicalHeadLockTimeout)? = new_head;

                metrics::stop_timer(timer);

                if previous_slot.epoch(T::EthSpec::slots_per_epoch())
                    < new_slot.epoch(T::EthSpec::slots_per_epoch())
                    || is_reorg
                {
                    self.persist_head_and_fork_choice()?;
                }

                let _ = self.event_handler.register(EventKind::BeaconHeadChanged {
                    reorg: is_reorg,
                    previous_head_beacon_block_root,
                    current_head_beacon_block_root,
                });

                if new_finalized_epoch != old_finalized_epoch {
                    self.after_finalization(old_finalized_epoch, finalized_root)?;
                }

                Ok(())
            }
        } else {
            Ok(())
        };

        // End fork choice metrics timer.
        metrics::stop_timer(timer);

        if result.is_err() {
            metrics::inc_counter(&metrics::FORK_CHOICE_ERRORS);
        }

        result
    }

    /// Called after `self` has had a new block finalized.
    ///
    /// Performs pruning and finality-based optimizations.
    fn after_finalization(
        &self,
        old_finalized_epoch: Epoch,
        finalized_block_root: Hash256,
    ) -> Result<(), Error> {
        let finalized_block = self
            .store
            .get_block(&finalized_block_root)?
            .ok_or_else(|| Error::MissingBeaconBlock(finalized_block_root))?
            .message;

        let new_finalized_epoch = finalized_block.slot.epoch(T::EthSpec::slots_per_epoch());

        if new_finalized_epoch < old_finalized_epoch {
            Err(Error::RevertedFinalizedEpoch {
                previous_epoch: old_finalized_epoch,
                new_epoch: new_finalized_epoch,
            })
        } else {
            self.fork_choice.prune()?;

            let finalized_state = self
                .get_state_caching_only_with_committee_caches(
                    &finalized_block.state_root,
                    Some(finalized_block.slot),
                )?
                .ok_or_else(|| Error::MissingBeaconState(finalized_block.state_root))?;

            self.op_pool.prune_all(&finalized_state, &self.spec);

            // TODO: configurable max finality distance
            let max_finality_distance = 0;
            self.store_migrator.freeze_to_state(
                finalized_block.state_root,
                finalized_state,
                max_finality_distance,
            );

            let _ = self.event_handler.register(EventKind::BeaconFinalization {
                epoch: new_finalized_epoch,
                root: finalized_block_root,
            });

            Ok(())
        }
    }

    /// Returns `true` if the given block root has not been processed.
    pub fn is_new_block_root(&self, beacon_block_root: &Hash256) -> Result<bool, Error> {
        Ok(!self
            .store
            .exists::<SignedBeaconBlock<T::EthSpec>>(beacon_block_root)?)
    }

    /// Dumps the entire canonical chain, from the head to genesis to a vector for analysis.
    ///
    /// This could be a very expensive operation and should only be done in testing/analysis
    /// activities.
    pub fn chain_dump(&self) -> Result<Vec<CheckPoint<T::EthSpec>>, Error> {
        let mut dump = vec![];

        let mut last_slot = CheckPoint {
            beacon_block: self.head()?.beacon_block,
            beacon_block_root: self.head()?.beacon_block_root,
            beacon_state: self.head()?.beacon_state,
            beacon_state_root: self.head()?.beacon_state_root,
        };

        dump.push(last_slot.clone());

        loop {
            let beacon_block_root = last_slot.beacon_block.parent_root();

            if beacon_block_root == Hash256::zero() {
                break; // Genesis has been reached.
            }

            let beacon_block = self.store.get_block(&beacon_block_root)?.ok_or_else(|| {
                Error::DBInconsistent(format!("Missing block {}", beacon_block_root))
            })?;
            let beacon_state_root = beacon_block.state_root();
            let beacon_state = self
                .store
                .get_state(&beacon_state_root, Some(beacon_block.slot()))?
                .ok_or_else(|| {
                    Error::DBInconsistent(format!("Missing state {:?}", beacon_state_root))
                })?;

            let slot = CheckPoint {
                beacon_block,
                beacon_block_root,
                beacon_state,
                beacon_state_root,
            };

            dump.push(slot.clone());
            last_slot = slot;
        }

        dump.reverse();

        Ok(dump)
    }
}

impl<T: BeaconChainTypes> Drop for BeaconChain<T> {
    fn drop(&mut self) {
        let drop = || -> Result<(), Error> {
            self.persist_head_and_fork_choice()?;
            self.persist_op_pool()?;
            self.persist_eth1_cache()
        };

        if let Err(e) = drop() {
            error!(
                self.log,
                "Failed to persist on BeaconChain drop";
                "error" => format!("{:?}", e)
            )
        } else {
            info!(
                self.log,
                "Saved beacon chain to disk";
            )
        }
    }
}

fn write_state<T: EthSpec>(prefix: &str, state: &BeaconState<T>, log: &Logger) {
    if WRITE_BLOCK_PROCESSING_SSZ {
        let root = Hash256::from_slice(&state.tree_hash_root());
        let filename = format!("{}_slot_{}_root_{}.ssz", prefix, state.slot, root);
        let mut path = std::env::temp_dir().join("lighthouse");
        let _ = fs::create_dir_all(path.clone());
        path = path.join(filename);

        match fs::File::create(path.clone()) {
            Ok(mut file) => {
                let _ = file.write_all(&state.as_ssz_bytes());
            }
            Err(e) => error!(
                log,
                "Failed to log state";
                "path" => format!("{:?}", path),
                "error" => format!("{:?}", e)
            ),
        }
    }
}

fn write_block<T: EthSpec>(block: &BeaconBlock<T>, root: Hash256, log: &Logger) {
    if WRITE_BLOCK_PROCESSING_SSZ {
        let filename = format!("block_slot_{}_root{}.ssz", block.slot, root);
        let mut path = std::env::temp_dir().join("lighthouse");
        let _ = fs::create_dir_all(path.clone());
        path = path.join(filename);

        match fs::File::create(path.clone()) {
            Ok(mut file) => {
                let _ = file.write_all(&block.as_ssz_bytes());
            }
            Err(e) => error!(
                log,
                "Failed to log block";
                "path" => format!("{:?}", path),
                "error" => format!("{:?}", e)
            ),
        }
    }
}

impl From<DBError> for Error {
    fn from(e: DBError) -> Error {
        Error::DBError(e)
    }
}

impl From<ForkChoiceError> for Error {
    fn from(e: ForkChoiceError) -> Error {
        Error::ForkChoiceError(e)
    }
}

impl From<BeaconStateError> for Error {
    fn from(e: BeaconStateError) -> Error {
        Error::BeaconStateError(e)
    }
}<|MERGE_RESOLUTION|>--- conflicted
+++ resolved
@@ -1080,22 +1080,13 @@
                 return Err(e.into());
             }
 
-<<<<<<< HEAD
-            // Insert the attestation in the op pool.
-            self.op_pool
-                .insert_attestation(attestation, &fork, &self.spec)?;
-=======
             // Provide the valid attestation to op pool, which may choose to retain the
             // attestation for inclusion in a future block.
             if self.eth1_chain.is_some() {
                 self.op_pool
-                    .insert_attestation(attestation, state, &self.spec)?;
+                    .insert_attestation(attestation, &fork, &self.spec)?;
             };
 
-            // Update the metrics.
-            metrics::inc_counter(&metrics::ATTESTATION_PROCESSING_SUCCESSES);
-
->>>>>>> 1f16d8fe
             Ok(AttestationProcessingOutcome::Processed)
         } else {
             Ok(AttestationProcessingOutcome::InvalidSignature)
