--- conflicted
+++ resolved
@@ -1,10 +1,5 @@
-<<<<<<< HEAD
 use crate::{ApiError, ApiResult, NetworkChannel};
-use beacon_chain::{BeaconChain, BeaconChainTypes};
-=======
-use crate::{ApiError, ApiResult};
 use beacon_chain::{BeaconChain, BeaconChainTypes, StateSkipConfig};
->>>>>>> b1d23ec2
 use bls::PublicKeyBytes;
 use eth2_libp2p::types::GossipEncoding;
 use eth2_libp2p::{PubsubData, PubsubMessage};
@@ -15,13 +10,8 @@
 use ssz::Decode;
 use store::{iter::AncestorIter, Store};
 use types::{
-<<<<<<< HEAD
-    Attestation, BeaconBlock, BeaconState, CommitteeIndex, Epoch, EthSpec, Hash256, RelativeEpoch,
-    Signature, SignedAggregateAndProof, Slot,
-=======
     Attestation, BeaconState, CommitteeIndex, Epoch, EthSpec, Hash256, RelativeEpoch, Signature,
-    SignedBeaconBlock, Slot,
->>>>>>> b1d23ec2
+    SignedAggregateAndProof, SignedBeaconBlock, Slot,
 };
 
 /// Parse a slot.
@@ -239,13 +229,8 @@
 }
 
 pub fn publish_beacon_block_to_network<T: BeaconChainTypes + 'static>(
-<<<<<<< HEAD
     mut chan: NetworkChannel<T::EthSpec>,
-    block: BeaconBlock<T::EthSpec>,
-=======
-    chan: Arc<RwLock<mpsc::UnboundedSender<NetworkMessage>>>,
     block: SignedBeaconBlock<T::EthSpec>,
->>>>>>> b1d23ec2
 ) -> Result<(), ApiError> {
     // send the block via SSZ encoding
     let messages = vec![PubsubMessage::new(
