--- conflicted
+++ resolved
@@ -11,28 +11,10 @@
 };
 use std::sync::Arc;
 use store::Store;
-<<<<<<< HEAD
-use types::{BeaconBlock, BeaconState, EthSpec, Hash256, PublicKeyBytes, RelativeEpoch, Slot};
-=======
 use types::{
-    AttesterSlashing, BeaconState, CommitteeIndex, EthSpec, Hash256, ProposerSlashing,
-    PublicKeyBytes, RelativeEpoch, SignedBeaconBlock, Slot, Validator,
+    AttesterSlashing, BeaconState, EthSpec, Hash256, ProposerSlashing, PublicKeyBytes,
+    RelativeEpoch, Slot,
 };
-
-/// Information about the block and state that are at head of the beacon chain.
-#[derive(Clone, Debug, PartialEq, Serialize, Deserialize, Encode, Decode)]
-pub struct CanonicalHeadResponse {
-    pub slot: Slot,
-    pub block_root: Hash256,
-    pub state_root: Hash256,
-    pub finalized_slot: Slot,
-    pub finalized_block_root: Hash256,
-    pub justified_slot: Slot,
-    pub justified_block_root: Hash256,
-    pub previous_justified_slot: Slot,
-    pub previous_justified_block_root: Hash256,
-}
->>>>>>> b1d23ec2
 
 /// HTTP handler to return a `BeaconBlock` at a given `root` or `slot`.
 pub fn get_head<T: BeaconChainTypes>(
@@ -68,19 +50,7 @@
     ResponseBuilder::new(&req)?.body(&head)
 }
 
-<<<<<<< HEAD
 /// HTTP handler to return a list of head BeaconBlocks.
-=======
-/// Information about a block that is at the head of a chain. May or may not represent the
-/// canonical head.
-#[derive(Clone, Debug, PartialEq, Serialize, Deserialize, Encode, Decode)]
-pub struct HeadBeaconBlock {
-    pub beacon_block_root: Hash256,
-    pub beacon_block_slot: Slot,
-}
-
-/// HTTP handler to return a list of head block roots.
->>>>>>> b1d23ec2
 pub fn get_heads<T: BeaconChainTypes>(
     req: Request<Body>,
     beacon_chain: Arc<BeaconChain<T>>,
@@ -97,18 +67,7 @@
     ResponseBuilder::new(&req)?.body(&heads)
 }
 
-<<<<<<< HEAD
 /// HTTP handler to return a `BeaconBlock` at a given `root` or `slot`.
-=======
-#[derive(Clone, Debug, PartialEq, Serialize, Deserialize, Encode, Decode)]
-#[serde(bound = "T: EthSpec")]
-pub struct BlockResponse<T: EthSpec> {
-    pub root: Hash256,
-    pub beacon_block: SignedBeaconBlock<T>,
-}
-
-/// HTTP handler to return a `SignedBeaconBlock` at a given `root` or `slot`.
->>>>>>> b1d23ec2
 pub fn get_block<T: BeaconChainTypes>(
     req: Request<Body>,
     beacon_chain: Arc<BeaconChain<T>>,
