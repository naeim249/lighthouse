--- conflicted
+++ resolved
@@ -597,7 +597,7 @@
                     .downloaded_blocks
                     .pop()
                     .expect("There is always at least one block in the queue");
-                match chain.process_block(newest_block.clone()) {
+                match BlockProcessingOutcome::shim(chain.process_block(newest_block.clone())) {
                     Ok(BlockProcessingOutcome::ParentUnknown { .. }) => {
                         // need to keep looking for parents
                         // add the block back to the queue and continue the search
@@ -642,23 +642,11 @@
             while let Some(block) = parent_request.downloaded_blocks.pop() {
                 // check if the chain exists
                 if let Some(chain) = self.chain.upgrade() {
-<<<<<<< HEAD
-                    match BlockProcessingOutcome::shim(chain.process_block(block.clone())) {
-                        Ok(BlockProcessingOutcome::ParentUnknown { .. }) => {
-                            // need to keep looking for parents
-                            parent_request.downloaded_blocks.push(block);
-                            self.request_parent(parent_request);
-                            break;
-                        }
-                        Ok(BlockProcessingOutcome::Processed { .. }) => successes += 1,
-                        Ok(BlockProcessingOutcome::BlockIsAlreadyKnown { .. }) => {}
-=======
-                    match chain.process_block(block) {
+                    match BlockProcessingOutcome::shim(chain.process_block(block)) {
                         Ok(BlockProcessingOutcome::Processed { .. })
                         | Ok(BlockProcessingOutcome::BlockIsAlreadyKnown { .. }) => {} // continue to the next block
 
                         // all else is considered a failure
->>>>>>> b1d23ec2
                         Ok(outcome) => {
                             // the previous blocks have failed, notify the user the chain lookup has
                             // failed and drop the parent queue
