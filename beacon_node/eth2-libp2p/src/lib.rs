--- conflicted
+++ resolved
@@ -8,11 +8,7 @@
 pub mod behaviour;
 mod config;
 mod discovery;
-<<<<<<< HEAD
-=======
-pub mod error;
 mod globals;
->>>>>>> bcb6c751
 mod metrics;
 mod pubsub;
 pub mod rpc;
