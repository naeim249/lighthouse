--- conflicted
+++ resolved
@@ -29,11 +29,6 @@
         &self.0
     }
 
-<<<<<<< HEAD
-    /// Convert the `PublicKey` into its raw form.
-    pub fn into_raw(self) -> RawPublicKey {
-        self.0
-=======
     /// Consumes self and returns the underlying signature.
     pub fn as_point(&self) -> &G1Point {
         &self.0.point
@@ -42,7 +37,6 @@
     /// Consumes self and returns the underlying signature.
     pub fn into_point(self) -> G1Point {
         self.0.point
->>>>>>> a77b6411
     }
 
     /// Returns the underlying point as compressed bytes.
