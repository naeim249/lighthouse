<<<<<<< HEAD
use crate::{
    ChainSpec, Domain, EthSpec, Fork, Hash256, PublicKey, SecretKey, Signature, SignedRoot, Slot,
};
=======
use crate::{ChainSpec, Domain, EthSpec, Fork, Hash256, SecretKey, Signature, SignedRoot, Slot};
use safe_arith::{ArithError, SafeArith};
>>>>>>> 91648cc2
use std::convert::TryInto;
use tree_hash::TreeHash;

#[derive(PartialEq, Debug, Clone)]
pub struct SelectionProof(Signature);

impl SelectionProof {
    pub fn new<T: EthSpec>(
        slot: Slot,
        secret_key: &SecretKey,
        fork: &Fork,
        genesis_validators_root: Hash256,
        spec: &ChainSpec,
    ) -> Self {
        let domain = spec.get_domain(
            slot.epoch(T::slots_per_epoch()),
            Domain::SelectionProof,
            fork,
            genesis_validators_root,
        );
        let message = slot.signing_root(domain);

        Self(Signature::new(message.as_bytes(), secret_key))
    }

<<<<<<< HEAD
    pub fn is_aggregator(&self, committee_len: usize, spec: &ChainSpec) -> bool {
        let modulo = std::cmp::max(
            1,
            committee_len as u64 / spec.target_aggregators_per_committee,
        );

        self.is_aggregator_from_modulo(modulo)
    }

    pub fn is_aggregator_from_modulo(&self, modulo: u64) -> bool {
=======
    pub fn is_aggregator(&self, modulo: u64) -> Result<bool, ArithError> {
>>>>>>> 91648cc2
        let signature_hash = self.0.tree_hash_root();
        let signature_hash_int = u64::from_le_bytes(
            signature_hash[0..8]
                .as_ref()
                .try_into()
                .expect("first 8 bytes of signature should always convert to fixed array"),
        );

        signature_hash_int.safe_rem(modulo).map(|rem| rem == 0)
    }

    pub fn verify<T: EthSpec>(
        &self,
        slot: Slot,
        pubkey: &PublicKey,
        fork: &Fork,
        genesis_validators_root: Hash256,
        spec: &ChainSpec,
    ) -> bool {
        let domain = spec.get_domain(
            slot.epoch(T::slots_per_epoch()),
            Domain::SelectionProof,
            fork,
            genesis_validators_root,
        );
        let message = slot.signing_root(domain);

        self.0.verify(message.as_bytes(), pubkey)
    }
}

impl Into<Signature> for SelectionProof {
    fn into(self) -> Signature {
        self.0
    }
}

impl From<Signature> for SelectionProof {
    fn from(sig: Signature) -> Self {
        Self(sig)
    }
}<|MERGE_RESOLUTION|>--- conflicted
+++ resolved
@@ -1,11 +1,7 @@
-<<<<<<< HEAD
 use crate::{
     ChainSpec, Domain, EthSpec, Fork, Hash256, PublicKey, SecretKey, Signature, SignedRoot, Slot,
 };
-=======
-use crate::{ChainSpec, Domain, EthSpec, Fork, Hash256, SecretKey, Signature, SignedRoot, Slot};
 use safe_arith::{ArithError, SafeArith};
->>>>>>> 91648cc2
 use std::convert::TryInto;
 use tree_hash::TreeHash;
 
@@ -31,8 +27,11 @@
         Self(Signature::new(message.as_bytes(), secret_key))
     }
 
-<<<<<<< HEAD
-    pub fn is_aggregator(&self, committee_len: usize, spec: &ChainSpec) -> bool {
+    pub fn is_aggregator(
+        &self,
+        committee_len: usize,
+        spec: &ChainSpec,
+    ) -> Result<bool, ArithError> {
         let modulo = std::cmp::max(
             1,
             committee_len as u64 / spec.target_aggregators_per_committee,
@@ -41,10 +40,7 @@
         self.is_aggregator_from_modulo(modulo)
     }
 
-    pub fn is_aggregator_from_modulo(&self, modulo: u64) -> bool {
-=======
-    pub fn is_aggregator(&self, modulo: u64) -> Result<bool, ArithError> {
->>>>>>> 91648cc2
+    pub fn is_aggregator_from_modulo(&self, modulo: u64) -> Result<bool, ArithError> {
         let signature_hash = self.0.tree_hash_root();
         let signature_hash_int = u64::from_le_bytes(
             signature_hash[0..8]
